--- conflicted
+++ resolved
@@ -74,19 +74,11 @@
     #[cfg(stm32f1)]
     pub adc: Hertz,
 
-    #[cfg(any(rcc_h5, rcc_h50, rcc_h7, rcc_h7ab, rcc_f3))]
+    #[cfg(any(rcc_h5, rcc_h50, rcc_h7, rcc_h7ab, rcc_f3, rcc_g4))]
     pub adc: Option<Hertz>,
 
-<<<<<<< HEAD
-    #[cfg(any(rcc_g4))]
-    pub adc12: Option<Hertz>,
-
-    #[cfg(any(rcc_g4))]
-    pub adc345: Option<Hertz>,
-=======
-    #[cfg(rcc_f3)]
+    #[cfg(any(rcc_f3, rcc_g4))]
     pub adc34: Option<Hertz>,
->>>>>>> 9d76a6e9
 
     #[cfg(any(rcc_wb, rcc_f4, rcc_f410))]
     /// Set only if the lsi or lse is configured, indicates stop is supported
