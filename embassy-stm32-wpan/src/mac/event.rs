<<<<<<< HEAD
use core::cell::RefCell;

use embassy_sync::blocking_mutex::raw::NoopRawMutex;
use embassy_sync::pubsub::{PubSubChannel, Subscriber};

use super::helpers::to_u16;
=======
use core::mem;

>>>>>>> 6b5df452
use super::indications::{
    AssociateIndication, BeaconNotifyIndication, CommStatusIndication, DataIndication, DisassociateIndication,
    DpsIndication, GtsIndication, OrphanIndication, PollIndication, SyncLossIndication,
};
use super::responses::{
    AssociateConfirm, CalibrateConfirm, DataConfirm, DisassociateConfirm, DpsConfirm, GetConfirm, GtsConfirm,
    PollConfirm, PurgeConfirm, ResetConfirm, RxEnableConfirm, ScanConfirm, SetConfirm, SoundingConfirm, StartConfirm,
};
use crate::evt::EvtBox;
use crate::mac::opcodes::OpcodeM0ToM4;
use crate::sub::mac::Mac;

pub(crate) trait ParseableMacEvent: Sized {
    fn from_buffer<'a>(buf: &'a [u8]) -> Result<&'a Self, ()> {
        if buf.len() < mem::size_of::<Self>() {
            Err(())
        } else {
            Ok(unsafe { &*(buf as *const _ as *const Self) })
        }
    }
}

<<<<<<< HEAD
#[derive(Debug, Clone, PartialEq, Eq)]
#[cfg_attr(feature = "defmt", derive(defmt::Format))]
pub enum MacEvent {
    MlmeAssociateCnf(AssociateConfirm),
    MlmeDisassociateCnf(DisassociateConfirm),
    MlmeGetCnf(GetConfirm),
    MlmeGtsCnf(GtsConfirm),
    MlmeResetCnf(ResetConfirm),
    MlmeRxEnableCnf(RxEnableConfirm),
    MlmeScanCnf(ScanConfirm),
    MlmeSetCnf(SetConfirm),
    MlmeStartCnf(StartConfirm),
    MlmePollCnf(PollConfirm),
    MlmeDpsCnf(DpsConfirm),
    MlmeSoundingCnf(SoundingConfirm),
    MlmeCalibrateCnf(CalibrateConfirm),
    McpsDataCnf(DataConfirm),
    McpsPurgeCnf(PurgeConfirm),
    MlmeAssociateInd(AssociateIndication),
    MlmeDisassociateInd(DisassociateIndication),
    MlmeBeaconNotifyInd(BeaconNotifyIndication),
    MlmeCommStatusInd(CommStatusIndication),
    MlmeGtsInd(GtsIndication),
    MlmeOrphanInd(OrphanIndication),
    MlmeSyncLossInd(SyncLossIndication),
    MlmeDpsInd(DpsIndication),
    McpsDataInd(DataIndication),
    MlmePollInd(PollIndication),
=======
pub struct Event {
    event_box: EvtBox<Mac>,
>>>>>>> 6b5df452
}

impl Event {
    pub(crate) fn new(event_box: EvtBox<Mac>) -> Self {
        Self { event_box }
    }

    pub fn mac_event<'a>(&'a self) -> Result<MacEvent<'a>, ()> {
        let payload = self.event_box.payload();
        let opcode = u16::from_le_bytes(payload[0..2].try_into().unwrap());

        let opcode = OpcodeM0ToM4::try_from(opcode)?;
        let buf = &payload[2..];

        match opcode {
            OpcodeM0ToM4::MlmeAssociateCnf => Ok(MacEvent::MlmeAssociateCnf(AssociateConfirm::from_buffer(buf)?)),
            OpcodeM0ToM4::MlmeDisassociateCnf => {
                Ok(MacEvent::MlmeDisassociateCnf(DisassociateConfirm::from_buffer(buf)?))
            }
            OpcodeM0ToM4::MlmeGetCnf => Ok(MacEvent::MlmeGetCnf(GetConfirm::from_buffer(buf)?)),
            OpcodeM0ToM4::MlmeGtsCnf => Ok(MacEvent::MlmeGtsCnf(GtsConfirm::from_buffer(buf)?)),
            OpcodeM0ToM4::MlmeResetCnf => Ok(MacEvent::MlmeResetCnf(ResetConfirm::from_buffer(buf)?)),
            OpcodeM0ToM4::MlmeRxEnableCnf => Ok(MacEvent::MlmeRxEnableCnf(RxEnableConfirm::from_buffer(buf)?)),
            OpcodeM0ToM4::MlmeScanCnf => Ok(MacEvent::MlmeScanCnf(ScanConfirm::from_buffer(buf)?)),
            OpcodeM0ToM4::MlmeSetCnf => Ok(MacEvent::MlmeSetCnf(SetConfirm::from_buffer(buf)?)),
            OpcodeM0ToM4::MlmeStartCnf => Ok(MacEvent::MlmeStartCnf(StartConfirm::from_buffer(buf)?)),
            OpcodeM0ToM4::MlmePollCnf => Ok(MacEvent::MlmePollCnf(PollConfirm::from_buffer(buf)?)),
            OpcodeM0ToM4::MlmeDpsCnf => Ok(MacEvent::MlmeDpsCnf(DpsConfirm::from_buffer(buf)?)),
            OpcodeM0ToM4::MlmeSoundingCnf => Ok(MacEvent::MlmeSoundingCnf(SoundingConfirm::from_buffer(buf)?)),
            OpcodeM0ToM4::MlmeCalibrateCnf => Ok(MacEvent::MlmeCalibrateCnf(CalibrateConfirm::from_buffer(buf)?)),
            OpcodeM0ToM4::McpsDataCnf => Ok(MacEvent::McpsDataCnf(DataConfirm::from_buffer(buf)?)),
            OpcodeM0ToM4::McpsPurgeCnf => Ok(MacEvent::McpsPurgeCnf(PurgeConfirm::from_buffer(buf)?)),
            OpcodeM0ToM4::MlmeAssociateInd => Ok(MacEvent::MlmeAssociateInd(AssociateIndication::from_buffer(buf)?)),
            OpcodeM0ToM4::MlmeDisassociateInd => {
                Ok(MacEvent::MlmeDisassociateInd(DisassociateIndication::from_buffer(buf)?))
            }
            OpcodeM0ToM4::MlmeBeaconNotifyInd => {
                Ok(MacEvent::MlmeBeaconNotifyInd(BeaconNotifyIndication::from_buffer(buf)?))
            }
            OpcodeM0ToM4::MlmeCommStatusInd => Ok(MacEvent::MlmeCommStatusInd(CommStatusIndication::from_buffer(buf)?)),
            OpcodeM0ToM4::MlmeGtsInd => Ok(MacEvent::MlmeGtsInd(GtsIndication::from_buffer(buf)?)),
            OpcodeM0ToM4::MlmeOrphanInd => Ok(MacEvent::MlmeOrphanInd(OrphanIndication::from_buffer(buf)?)),
            OpcodeM0ToM4::MlmeSyncLossInd => Ok(MacEvent::MlmeSyncLossInd(SyncLossIndication::from_buffer(buf)?)),
            OpcodeM0ToM4::MlmeDpsInd => Ok(MacEvent::MlmeDpsInd(DpsIndication::from_buffer(buf)?)),
            OpcodeM0ToM4::McpsDataInd => Ok(MacEvent::McpsDataInd(DataIndication::from_buffer(buf)?)),
            OpcodeM0ToM4::MlmePollInd => Ok(MacEvent::MlmePollInd(PollIndication::from_buffer(buf)?)),
        }
    }
}

<<<<<<< HEAD
// TODO this PubSub can probably be replaced with shared memory to make it a bit more efficient.
pub type EventQueue = PubSubChannel<NoopRawMutex, Message, 2, 1, 1>;
pub type EventSubscriber<'a> = Subscriber<'a, NoopRawMutex, Message, 2, 1, 1>;

pub struct Events {
    pub queue: EventQueue,
    pub mask: SharedEventMask,
}

impl Events {
    pub fn new() -> Self {
        Self {
            queue: EventQueue::new(),
            mask: SharedEventMask::default(),
        }
    }
}

#[derive(Clone)]
#[cfg_attr(feature = "defmt", derive(defmt::Format))]
pub struct Status {
    pub event_type: MacEvent,
    pub status: u32,
}

#[derive(Clone, Copy)]
pub enum Payload {
    None,
    //    BssInfo(BssInfo),
}

#[derive(Clone)]

pub struct Message {
    pub header: Status,
    pub payload: Payload,
}

impl Message {
    pub fn new(status: Status, payload: Payload) -> Self {
        Self {
            header: status,
            payload,
        }
    }
}

#[derive(Default)]
struct EventMask {
    mask: [u32; Self::WORD_COUNT],
}

impl EventMask {
    const WORD_COUNT: usize = ((Event::LAST as u32 + (u32::BITS - 1)) / u32::BITS) as usize;

    fn enable(&mut self, event: MacEvent) {
        let n = event as u32;
        let word = n / u32::BITS;
        let bit = n % u32::BITS;

        self.mask[word as usize] |= 1 << bit;
    }

    fn disable(&mut self, event: MacEvent) {
        let n = event as u32;
        let word = n / u32::BITS;
        let bit = n % u32::BITS;

        self.mask[word as usize] &= !(1 << bit);
    }

    fn is_enabled(&self, event: MacEvent) -> bool {
        let n = event as u32;
        let word = n / u32::BITS;
        let bit = n % u32::BITS;

        self.mask[word as usize] & (1 << bit) > 0
    }
}

#[derive(Default)]

pub struct SharedEventMask {
    mask: RefCell<EventMask>,
}

impl SharedEventMask {
    pub fn enable(&self, events: &[MacEvent]) {
        let mut mask = self.mask.borrow_mut();
        for event in events {
            mask.enable(*event);
        }
    }

    #[allow(dead_code)]
    pub fn disable(&self, events: &[MacEvent]) {
        let mut mask = self.mask.borrow_mut();
        for event in events {
            mask.disable(*event);
        }
    }

    pub fn disable_all(&self) {
        let mut mask = self.mask.borrow_mut();
        mask.mask = Default::default();
    }

    pub fn is_enabled(&self, event: MacEvent) -> bool {
        let mask = self.mask.borrow();
        mask.is_enabled(event)
    }
=======
#[cfg_attr(feature = "defmt", derive(defmt::Format))]
pub enum MacEvent<'a> {
    MlmeAssociateCnf(&'a AssociateConfirm),
    MlmeDisassociateCnf(&'a DisassociateConfirm),
    MlmeGetCnf(&'a GetConfirm),
    MlmeGtsCnf(&'a GtsConfirm),
    MlmeResetCnf(&'a ResetConfirm),
    MlmeRxEnableCnf(&'a RxEnableConfirm),
    MlmeScanCnf(&'a ScanConfirm),
    MlmeSetCnf(&'a SetConfirm),
    MlmeStartCnf(&'a StartConfirm),
    MlmePollCnf(&'a PollConfirm),
    MlmeDpsCnf(&'a DpsConfirm),
    MlmeSoundingCnf(&'a SoundingConfirm),
    MlmeCalibrateCnf(&'a CalibrateConfirm),
    McpsDataCnf(&'a DataConfirm),
    McpsPurgeCnf(&'a PurgeConfirm),
    MlmeAssociateInd(&'a AssociateIndication),
    MlmeDisassociateInd(&'a DisassociateIndication),
    MlmeBeaconNotifyInd(&'a BeaconNotifyIndication),
    MlmeCommStatusInd(&'a CommStatusIndication),
    MlmeGtsInd(&'a GtsIndication),
    MlmeOrphanInd(&'a OrphanIndication),
    MlmeSyncLossInd(&'a SyncLossIndication),
    MlmeDpsInd(&'a DpsIndication),
    McpsDataInd(&'a DataIndication),
    MlmePollInd(&'a PollIndication),
>>>>>>> 6b5df452
}<|MERGE_RESOLUTION|>--- conflicted
+++ resolved
@@ -1,14 +1,11 @@
-<<<<<<< HEAD
 use core::cell::RefCell;
 
 use embassy_sync::blocking_mutex::raw::NoopRawMutex;
 use embassy_sync::pubsub::{PubSubChannel, Subscriber};
 
 use super::helpers::to_u16;
-=======
 use core::mem;
 
->>>>>>> 6b5df452
 use super::indications::{
     AssociateIndication, BeaconNotifyIndication, CommStatusIndication, DataIndication, DisassociateIndication,
     DpsIndication, GtsIndication, OrphanIndication, PollIndication, SyncLossIndication,
@@ -31,39 +28,8 @@
     }
 }
 
-<<<<<<< HEAD
-#[derive(Debug, Clone, PartialEq, Eq)]
-#[cfg_attr(feature = "defmt", derive(defmt::Format))]
-pub enum MacEvent {
-    MlmeAssociateCnf(AssociateConfirm),
-    MlmeDisassociateCnf(DisassociateConfirm),
-    MlmeGetCnf(GetConfirm),
-    MlmeGtsCnf(GtsConfirm),
-    MlmeResetCnf(ResetConfirm),
-    MlmeRxEnableCnf(RxEnableConfirm),
-    MlmeScanCnf(ScanConfirm),
-    MlmeSetCnf(SetConfirm),
-    MlmeStartCnf(StartConfirm),
-    MlmePollCnf(PollConfirm),
-    MlmeDpsCnf(DpsConfirm),
-    MlmeSoundingCnf(SoundingConfirm),
-    MlmeCalibrateCnf(CalibrateConfirm),
-    McpsDataCnf(DataConfirm),
-    McpsPurgeCnf(PurgeConfirm),
-    MlmeAssociateInd(AssociateIndication),
-    MlmeDisassociateInd(DisassociateIndication),
-    MlmeBeaconNotifyInd(BeaconNotifyIndication),
-    MlmeCommStatusInd(CommStatusIndication),
-    MlmeGtsInd(GtsIndication),
-    MlmeOrphanInd(OrphanIndication),
-    MlmeSyncLossInd(SyncLossIndication),
-    MlmeDpsInd(DpsIndication),
-    McpsDataInd(DataIndication),
-    MlmePollInd(PollIndication),
-=======
 pub struct Event {
     event_box: EvtBox<Mac>,
->>>>>>> 6b5df452
 }
 
 impl Event {
@@ -114,119 +80,7 @@
     }
 }
 
-<<<<<<< HEAD
-// TODO this PubSub can probably be replaced with shared memory to make it a bit more efficient.
-pub type EventQueue = PubSubChannel<NoopRawMutex, Message, 2, 1, 1>;
-pub type EventSubscriber<'a> = Subscriber<'a, NoopRawMutex, Message, 2, 1, 1>;
-
-pub struct Events {
-    pub queue: EventQueue,
-    pub mask: SharedEventMask,
-}
-
-impl Events {
-    pub fn new() -> Self {
-        Self {
-            queue: EventQueue::new(),
-            mask: SharedEventMask::default(),
-        }
-    }
-}
-
-#[derive(Clone)]
-#[cfg_attr(feature = "defmt", derive(defmt::Format))]
-pub struct Status {
-    pub event_type: MacEvent,
-    pub status: u32,
-}
-
-#[derive(Clone, Copy)]
-pub enum Payload {
-    None,
-    //    BssInfo(BssInfo),
-}
-
-#[derive(Clone)]
-
-pub struct Message {
-    pub header: Status,
-    pub payload: Payload,
-}
-
-impl Message {
-    pub fn new(status: Status, payload: Payload) -> Self {
-        Self {
-            header: status,
-            payload,
-        }
-    }
-}
-
-#[derive(Default)]
-struct EventMask {
-    mask: [u32; Self::WORD_COUNT],
-}
-
-impl EventMask {
-    const WORD_COUNT: usize = ((Event::LAST as u32 + (u32::BITS - 1)) / u32::BITS) as usize;
-
-    fn enable(&mut self, event: MacEvent) {
-        let n = event as u32;
-        let word = n / u32::BITS;
-        let bit = n % u32::BITS;
-
-        self.mask[word as usize] |= 1 << bit;
-    }
-
-    fn disable(&mut self, event: MacEvent) {
-        let n = event as u32;
-        let word = n / u32::BITS;
-        let bit = n % u32::BITS;
-
-        self.mask[word as usize] &= !(1 << bit);
-    }
-
-    fn is_enabled(&self, event: MacEvent) -> bool {
-        let n = event as u32;
-        let word = n / u32::BITS;
-        let bit = n % u32::BITS;
-
-        self.mask[word as usize] & (1 << bit) > 0
-    }
-}
-
-#[derive(Default)]
-
-pub struct SharedEventMask {
-    mask: RefCell<EventMask>,
-}
-
-impl SharedEventMask {
-    pub fn enable(&self, events: &[MacEvent]) {
-        let mut mask = self.mask.borrow_mut();
-        for event in events {
-            mask.enable(*event);
-        }
-    }
-
-    #[allow(dead_code)]
-    pub fn disable(&self, events: &[MacEvent]) {
-        let mut mask = self.mask.borrow_mut();
-        for event in events {
-            mask.disable(*event);
-        }
-    }
-
-    pub fn disable_all(&self) {
-        let mut mask = self.mask.borrow_mut();
-        mask.mask = Default::default();
-    }
-
-    pub fn is_enabled(&self, event: MacEvent) -> bool {
-        let mask = self.mask.borrow();
-        mask.is_enabled(event)
-    }
-=======
+#[derive(Debug, Clone, PartialEq, Eq)]
 #[cfg_attr(feature = "defmt", derive(defmt::Format))]
 pub enum MacEvent<'a> {
     MlmeAssociateCnf(&'a AssociateConfirm),
@@ -254,5 +108,117 @@
     MlmeDpsInd(&'a DpsIndication),
     McpsDataInd(&'a DataIndication),
     MlmePollInd(&'a PollIndication),
->>>>>>> 6b5df452
+}
+
+// TODO this PubSub can probably be replaced with shared memory to make it a bit more efficient.
+pub type EventQueue = PubSubChannel<NoopRawMutex, Message, 2, 1, 1>;
+pub type EventSubscriber<'a> = Subscriber<'a, NoopRawMutex, Message, 2, 1, 1>;
+
+pub struct Events {
+    pub queue: EventQueue,
+    pub mask: SharedEventMask,
+}
+
+impl Events {
+    pub fn new() -> Self {
+        Self {
+            queue: EventQueue::new(),
+            mask: SharedEventMask::default(),
+        }
+    }
+}
+
+#[derive(Clone)]
+#[cfg_attr(feature = "defmt", derive(defmt::Format))]
+pub struct Status {
+    pub event_type: MacEvent,
+    pub status: u32,
+}
+
+#[derive(Clone, Copy)]
+pub enum Payload {
+    None,
+    //    BssInfo(BssInfo),
+}
+
+#[derive(Clone)]
+
+pub struct Message {
+    pub header: Status,
+    pub payload: Payload,
+}
+
+impl Message {
+    pub fn new(status: Status, payload: Payload) -> Self {
+        Self {
+            header: status,
+            payload,
+        }
+    }
+}
+
+#[derive(Default)]
+struct EventMask {
+    mask: [u32; Self::WORD_COUNT],
+}
+
+impl EventMask {
+    const WORD_COUNT: usize = ((Event::LAST as u32 + (u32::BITS - 1)) / u32::BITS) as usize;
+
+    fn enable(&mut self, event: MacEvent) {
+        let n = event as u32;
+        let word = n / u32::BITS;
+        let bit = n % u32::BITS;
+
+        self.mask[word as usize] |= 1 << bit;
+    }
+
+    fn disable(&mut self, event: MacEvent) {
+        let n = event as u32;
+        let word = n / u32::BITS;
+        let bit = n % u32::BITS;
+
+        self.mask[word as usize] &= !(1 << bit);
+    }
+
+    fn is_enabled(&self, event: MacEvent) -> bool {
+        let n = event as u32;
+        let word = n / u32::BITS;
+        let bit = n % u32::BITS;
+
+        self.mask[word as usize] & (1 << bit) > 0
+    }
+}
+
+#[derive(Default)]
+
+pub struct SharedEventMask {
+    mask: RefCell<EventMask>,
+}
+
+impl SharedEventMask {
+    pub fn enable(&self, events: &[MacEvent]) {
+        let mut mask = self.mask.borrow_mut();
+        for event in events {
+            mask.enable(*event);
+        }
+    }
+
+    #[allow(dead_code)]
+    pub fn disable(&self, events: &[MacEvent]) {
+        let mut mask = self.mask.borrow_mut();
+        for event in events {
+            mask.disable(*event);
+        }
+    }
+
+    pub fn disable_all(&self) {
+        let mut mask = self.mask.borrow_mut();
+        mask.mask = Default::default();
+    }
+
+    pub fn is_enabled(&self, event: MacEvent) -> bool {
+        let mask = self.mask.borrow();
+        mask.is_enabled(event)
+    }
 }